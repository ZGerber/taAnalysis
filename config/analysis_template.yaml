# example_config.yaml

input_file: "/full/path/to/input_file"
tree_name: "tree_name"
output_dir: "/full/path/to/output_directory"

# Detector settings
detector: ""
fit_ids:
  detector1: 6
  detector2: 7

# New columns to define
new_columns:
  - name: "EXAMPLE_COLUMN"
    expression: "example.dst.variable[{example_index}]"
    init: True

  - name: "ANOTHER_EXAMPLE_COLUMN"
    expression: "another_example.dst.variable[{another_index}][0]"
    init: False # Don't create the column at runtime. It will be calculated on the fly.

# Event Selection Criteria
cuts:
  - "EXAMPLE_COLUMN > 500"
  - "ANOTHER_EXAMPLE_COLUMN < TMath::Pi()"
  - "YET_ANOTHER_EXAMPLE > 4/3"


# Histogram parameters
hist_params:
  # Create a histogram:
  - name: "histogramExample"
    title: "Example Histogram"
    style: "histogram"
    column: "EXAMPLE_COLUMN"
    bins: # Number of bins
    min: # min value
    max: # max value
    x_title: "X label with [units]"
    y_title: "Y label with [units]"
<<<<<<< HEAD
    show_stats: True  # display the stats box
=======
    show_stats: True
>>>>>>> 2403c492
    options: ~

  # Create a profile plot:
  - name: "profileExample"
    title: "Profile Plot Title"
    style: "profile_plot"
    x_column: "EXAMPLE_COLUMN"
    y_column: "ANOTHER_EXAMPLE_COLUMN"
    x_bins: # Number of bins for x-axis
    y_bins: # Number of bins for y-axis
    x_min: # min x value
    x_max: # max x value
    x_bin_edges: # List of bin edges for x-axis. Overrides x_bins, x_min, and x_max.
      - 18.5
      - 18.75
      - 19.0
      - 19.25
      - 19.8
      - 20.3
    y_min:   # min y value
    y_max:   # max y value
    x_title: "X label with [units]"
    y_title: "Y label with [units]"
<<<<<<< HEAD
    show_stats: True  # display the stats box
=======
    show_stats: True
>>>>>>> 2403c492
    options: ""

# For methods defined in the UserFunctions class:
user_functions:
  - name: "Example Function"
    callable: "name_of_method"
    args:
      - name: "column1"
        value: "EXAMPLE_COLUMN"
      - name: "column2"
        value: "ANOTHER_EXAMPLE_COLUMN"<|MERGE_RESOLUTION|>--- conflicted
+++ resolved
@@ -39,11 +39,7 @@
     max: # max value
     x_title: "X label with [units]"
     y_title: "Y label with [units]"
-<<<<<<< HEAD
-    show_stats: True  # display the stats box
-=======
     show_stats: True
->>>>>>> 2403c492
     options: ~
 
   # Create a profile plot:
@@ -67,11 +63,7 @@
     y_max:   # max y value
     x_title: "X label with [units]"
     y_title: "Y label with [units]"
-<<<<<<< HEAD
-    show_stats: True  # display the stats box
-=======
     show_stats: True
->>>>>>> 2403c492
     options: ""
 
 # For methods defined in the UserFunctions class:
