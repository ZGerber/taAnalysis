# txhybid_config.yaml

input_file: ${ALL_HYBRID}  # Path to the input ROOT file containing the data.
tree_name: "taTree"  # Name of the ROOT TTree to be analyzed.
output_dir: "/home/zane/software/new_analysis/txHybridDF/results"  # Directory to save the output results.

# Detector settings
detector: "mdtax4"  # Name of the detector to be used in the analysis.
detectors:
  - name: "mdtax4"  # Name of the first detector.
    site_id: 7  # Site ID of the first detector.
    profile: 6  # Profile fit index for the first detector.
  - name: "brtax4"  # Name of the second detector.
    site_id: 8  # Site ID of the second detector.
    profile: 7  # Profile fit index for the second detector.

# New columns to define
new_columns:
  - name: "Xmax"  # Name of the new column.
    expression: "prfc.xm[{profile_fit_index}]"  # Expression to calculate the values of the new column.
    init: True  # Initialize the column during the analysis process.

  - name: "Xlow"  # Name of the new column.
    expression: "prfc.dep[{profile_fit_index}][0]"  # Expression to calculate the values of the new column.
    init: True  # Initialize the column during the analysis process.

  - name: "Xhigh"  # Name of the new column.
    expression: "prfc.dep[{profile_fit_index}][prfc.nbin[{profile_fit_index}]-1]"  # Expression to calculate the values of the new column.
    init: True  # Initialize the column during the analysis process.

  - name: "LogEnergy"  # Name of the new column.
    expression: "18. + TMath::Log10(prfc.eng[{profile_fit_index}])"  # Expression to calculate the values of the new column.
    init: True  # Initialize the column during the analysis process.

  - name: "Zenith"  # Name of the new column.
    expression: "TMath::RadToDeg()*hctim.mthe[{profile_fit_index}]"  # Expression to calculate the values of the new column.
    init: True  # Initialize the column during the analysis process.

  - name: "Psi"  # Name of the new column.
    expression: "TMath::RadToDeg()*hctim.mpsi[{profile_fit_index}]"  # Expression to calculate the values of the new column.
    init: True  # Initialize the column during the analysis process.

  - name: "PulseArea"  # Name of the new column.
    expression: "tlfptn.pulsa"  # Expression to calculate the values of the new column.
    init: True  # Initialize the column during the analysis process.

  - name: "TriggeredSDCount"  # Name of the new column.
    expression: "tlfptn.nhits"  # Expression to calculate the values of the new column.
    init: True  # Initialize the column during the analysis process.

  - name: "GeometryFitStatus"  # Name of the new column.
    expression: "hctim.failmode[{profile_fit_index}]"  # Expression to calculate the values of the new column.
    init: True  # Initialize the column during the analysis process.

  - name: "ProfileFitStatus"  # Name of the new column.
    expression: "prfc.failmode[{profile_fit_index}]"  # Expression to calculate the values of the new column.
    init: True  # Initialize the column during the analysis process.

  - name: "GeometryFitQuality"  # Name of the new column.
    expression: "hctim.mchi2[{profile_fit_index}] / (prfc.nbin[{profile_fit_index}] - 2)"  # Expression to calculate the values of the new column.
    init: True  # Initialize the column during the analysis process.

  - name: "ProfileFitQuality"  # Name of the new column.
    expression: "prfc.chi2[{profile_fit_index}] / prfc.ndf[{profile_fit_index}]"  # Expression to calculate the values of the new column.
    init: True  # Initialize the column during the analysis process.

  - name: "HitSDsXXYY"  # Name of the new column.
    expression: "tlfptn.xxyy"  # Expression to calculate the values of the new column.
    init: True  # Initialize the column during the analysis process.

  - name: "HitSDsCLF"  # Name of the new column.
    expression: "tlfptn.xyzclf"  # Expression to calculate the values of the new column.
    init: True  # Initialize the column during the analysis process.

# Event Selection Criteria
cuts:
  - "Xmax > Xlow"  # Select events where Xmax is greater than Xlow.
  - "Xmax < Xhigh"  # Select events where Xmax is less than Xhigh.
  - "LogEnergy >= 18.5"  # Select events where LogEnergy is greater than or equal to 18.5.
  - "Zenith <= 65."  # Select events where Zenith is less than or equal to 65 degrees.
  - "Psi <= 145."  # Select events where Psi is less than or equal to 145 degrees.
  - "ProfileFitStatus == 0"  # Select events where ProfileFitStatus is equal to 0.
  - "ProfileFitQuality <= 25"  # Select events where ProfileFitQuality is less than or equal to 25.
  - "GeometryFitStatus == 0"  # Select events where GeometryFitStatus is equal to 0.
  - "GeometryFitQuality <= 15"  # Select events where GeometryFitQuality is less than or equal to 15.

# Histogram parameters
hist_params:
<<<<<<< HEAD
  - name: "hXmax"
    title: "X_{max}"
    style: "histogram"
    column: "Xmax"
    bins: 20
    min: 300
    max: 1400
    x_title: "X_{max} [g/cm^{2}]"
    y_title: "Events"
    show_stats: True
    y_range_user: ~
    options: ~

  - name: "hXlow"
    title: "X_{low}"
    style: "histogram"
    column: "Xlow"
    bins: 18
    min: 0
    max: 900
    x_title: "X_{low} [g/cm^{2}]"
    y_title: "Events"
    show_stats: True
    y_range_user: ~
    options: ~

  - name: "hXhigh"
    title: "X_{high}"
    style: "histogram"
    column: "Xhigh"
    bins: 24
    min: 300
    max: 1500
    x_title: "X_{high} [g/cm^{2}]"
    y_title: "Events"
    show_stats: True
    y_range_user: ~
    options: ~

  - name: "hLogEnergy"
    title: "Energy"
    style: "histogram"
    column: "LogEnergy"
    bins: 14
    min: 18.0
    max: 21.5
    x_title: "log(E/eV)"
    y_title: "Events"
    show_stats: True
    y_range_user: ~
    options: ~

  - name: "hZenith"
    title: "Zenith"
    style: "histogram"
    column: "Zenith"
    bins: 9
    min: 0
    max: 90
    x_title: "Zenith [deg]"
    y_title: "Events"
    show_stats: True
    y_range_user: ~
    options: ""

  - name: "hPsi"
    title: "Psi"
    style: "histogram"
    column: "Psi"
    bins: 18
    min: 0
    max: 180
    x_title: "Psi [deg]"
    y_title: "Events"
    show_stats: True
    y_range_user: ~
    options: ""

  - name: "pXmaxEnergy"
    title: "#LTX_{max}#GT vs. Energy"
    style: "profile_plot"
    x_column: "LogEnergy"
    y_column: "Xmax"
    x_bins: 5
    y_bins: ~
    x_min: ~
    x_max: ~
    x_bin_edges:
=======
  - name: "hXmax"  # Name of the histogram.
    title: "X_{max}"  # Title of the histogram.
    style: "histogram"  # Style of the plot (histogram).
    column: "Xmax"  # Column to be plotted.
    bins: 20  # Number of bins in the histogram.
    min: 300  # Minimum value of the histogram.
    max: 1400  # Maximum value of the histogram.
    x_title: "X_{max} [g/cm^{2}]"  # X-axis title.
    y_title: "Events"  # Y-axis title.
    options: ~  # Additional options for the histogram.

  - name: "hXlow"  # Name of the histogram.
    title: "X_{low}"  # Title of the histogram.
    style: "histogram"  # Style of the plot (histogram).
    column: "Xlow"  # Column to be plotted.
    bins: 18  # Number of bins in the histogram.
    min: 0  # Minimum value of the histogram.
    max: 900  # Maximum value of the histogram.
    x_title: "X_{low} [g/cm^{2}]"  # X-axis title.
    y_title: "Events"  # Y-axis title.
    options: ~  # Additional options for the histogram.

  - name: "hXhigh"  # Name of the histogram.
    title: "X_{high}"  # Title of the histogram.
    style: "histogram"  # Style of the plot (histogram).
    column: "Xhigh"  # Column to be plotted.
    bins: 24  # Number of bins in the histogram.
    min: 300  # Minimum value of the histogram.
    max: 1500  # Maximum value of the histogram.
    x_title: "X_{high} [g/cm^{2}]"  # X-axis title.
    y_title: "Events"  # Y-axis title.
    options: ~  # Additional options for the histogram.

  - name: "hLogEnergy"  # Name of the histogram.
    title: "Energy"  # Title of the histogram.
    style: "histogram"  # Style of the plot (histogram).
    column: "LogEnergy"  # Column to be plotted.
    bins: 14  # Number of bins in the histogram.
    min: 18.0  # Minimum value of the histogram.
    max: 21.5  # Maximum value of the histogram.
    x_title: "log(E/eV)"  # X-axis title.
    y_title: "Events"  # Y-axis title.
    options: ~  # Additional options for the histogram.

  - name: "hZenith"  # Name of the histogram.
    title: "Zenith"  # Title of the histogram.
    style: "histogram"  # Style of the plot (histogram).
    column: "Zenith"  # Column to be plotted.
    bins: 9  # Number of bins in the histogram.
    min: 0  # Minimum value of the histogram.
    max: 90  # Maximum value of the histogram.
    x_title: "Zenith [deg]"  # X-axis title.
    y_title: "Events"  # Y-axis title.
    options: ~  # Additional options for the histogram.

  - name: "hPsi"  # Name of the histogram.
    title: "Psi"  # Title of the histogram.
    style: "histogram"  # Style of the plot (histogram).
    column: "Psi"  # Column to be plotted.
    bins: 18  # Number of bins in the histogram.
    min: 0  # Minimum value of the histogram.
    max: 180  # Maximum value of the histogram.
    x_title: "Psi [deg]"  # X-axis title.
    y_title: "Events"  # Y-axis title.
    options:  # Additional options for the histogram.

  - name: "pXmaxEnergy"  # Name of the profile plot.
    title: "#LTX_{max}#GT vs. Energy"  # Title of the profile plot.
    style: "profile_plot"  # Style of the plot (profile plot).
    x_column: "LogEnergy"  # X-axis column.
    y_column: "Xmax"  # Y-axis column.
    x_bins: 5  # Number of bins in the x-axis.
    y_bins: ~  # Number of bins in the y-axis.
    x_min: ~  # Minimum value of the x-axis.
    x_max: ~  # Maximum value of the x-axis.
    x_bin_edges:  # List of bin edges for the x-axis.
>>>>>>> 65d20acd
      - 18.5
      - 18.75
      - 19.0
      - 19.25
      - 19.8
      - 20.3
<<<<<<< HEAD
    y_min: 400
    y_max: 1200
    x_title: "log(E/eV)"
    y_title: "#LTX_{max}#GT [g/cm^{2}]"
    show_stats: True
    x_range_user: ~
    y_range_user: 200, 1700
    options: ""
=======
    y_min: 400  # Minimum value of the y-axis.
    y_max: 1200  # Maximum value of the y-axis.
    x_title: "log(E/eV)"  # X-axis title.
    y_title: "#LTX_{max}#GT [g/cm^{2}]"  # Y-axis title.
    options: ""  # Additional options for the profile plot.
>>>>>>> 65d20acd

user_functions:
  - name: "Get Core XXYY"  # Name of the user function.
    callable: "get_core_xxyy"  # Callable function name.
    args:
      - name: "column1"  # Name of the first argument.
        value: "HitSDsCLF"  # Value of the first argument.
      - name: "column2"  # Name of the second argument.
        value: "PulseArea"  # Value of the second argument.
#  - name: "Say Hello"
#    callable: "say_hello"<|MERGE_RESOLUTION|>--- conflicted
+++ resolved
@@ -86,96 +86,6 @@
 
 # Histogram parameters
 hist_params:
-<<<<<<< HEAD
-  - name: "hXmax"
-    title: "X_{max}"
-    style: "histogram"
-    column: "Xmax"
-    bins: 20
-    min: 300
-    max: 1400
-    x_title: "X_{max} [g/cm^{2}]"
-    y_title: "Events"
-    show_stats: True
-    y_range_user: ~
-    options: ~
-
-  - name: "hXlow"
-    title: "X_{low}"
-    style: "histogram"
-    column: "Xlow"
-    bins: 18
-    min: 0
-    max: 900
-    x_title: "X_{low} [g/cm^{2}]"
-    y_title: "Events"
-    show_stats: True
-    y_range_user: ~
-    options: ~
-
-  - name: "hXhigh"
-    title: "X_{high}"
-    style: "histogram"
-    column: "Xhigh"
-    bins: 24
-    min: 300
-    max: 1500
-    x_title: "X_{high} [g/cm^{2}]"
-    y_title: "Events"
-    show_stats: True
-    y_range_user: ~
-    options: ~
-
-  - name: "hLogEnergy"
-    title: "Energy"
-    style: "histogram"
-    column: "LogEnergy"
-    bins: 14
-    min: 18.0
-    max: 21.5
-    x_title: "log(E/eV)"
-    y_title: "Events"
-    show_stats: True
-    y_range_user: ~
-    options: ~
-
-  - name: "hZenith"
-    title: "Zenith"
-    style: "histogram"
-    column: "Zenith"
-    bins: 9
-    min: 0
-    max: 90
-    x_title: "Zenith [deg]"
-    y_title: "Events"
-    show_stats: True
-    y_range_user: ~
-    options: ""
-
-  - name: "hPsi"
-    title: "Psi"
-    style: "histogram"
-    column: "Psi"
-    bins: 18
-    min: 0
-    max: 180
-    x_title: "Psi [deg]"
-    y_title: "Events"
-    show_stats: True
-    y_range_user: ~
-    options: ""
-
-  - name: "pXmaxEnergy"
-    title: "#LTX_{max}#GT vs. Energy"
-    style: "profile_plot"
-    x_column: "LogEnergy"
-    y_column: "Xmax"
-    x_bins: 5
-    y_bins: ~
-    x_min: ~
-    x_max: ~
-    x_bin_edges:
-=======
   - name: "hXmax"  # Name of the histogram.
     title: "X_{max}"  # Title of the histogram.
     style: "histogram"  # Style of the plot (histogram).
@@ -252,29 +162,17 @@
     x_min: ~  # Minimum value of the x-axis.
     x_max: ~  # Maximum value of the x-axis.
     x_bin_edges:  # List of bin edges for the x-axis.
->>>>>>> 65d20acd
       - 18.5
       - 18.75
       - 19.0
       - 19.25
       - 19.8
       - 20.3
-<<<<<<< HEAD
-    y_min: 400
-    y_max: 1200
-    x_title: "log(E/eV)"
-    y_title: "#LTX_{max}#GT [g/cm^{2}]"
-    show_stats: True
-    x_range_user: ~
-    y_range_user: 200, 1700
-    options: ""
-=======
     y_min: 400  # Minimum value of the y-axis.
     y_max: 1200  # Maximum value of the y-axis.
     x_title: "log(E/eV)"  # X-axis title.
     y_title: "#LTX_{max}#GT [g/cm^{2}]"  # Y-axis title.
     options: ""  # Additional options for the profile plot.
->>>>>>> 65d20acd
 
 user_functions:
   - name: "Get Core XXYY"  # Name of the user function.
